--- conflicted
+++ resolved
@@ -18,11 +18,8 @@
     <orderEntry type="module" module-name="light-classes" />
     <orderEntry type="module" module-name="idea-completion" scope="TEST" />
     <orderEntry type="library" name="kotlin-runtime" level="project" />
+    <orderEntry type="module" module-name="idea-test-framework" scope="TEST" />
     <orderEntry type="module" module-name="frontend.java" scope="TEST" />
-<<<<<<< HEAD
-    <orderEntry type="module" module-name="idea-test-framework" scope="TEST" />
-=======
     <orderEntry type="module" module-name="idea-live-templates" scope="TEST" />
->>>>>>> fe04cc51
   </component>
 </module>